// ----------------------------------------------------------------------------
// -                        Open3D: www.open3d.org                            -
// ----------------------------------------------------------------------------
// The MIT License (MIT)
//
// Copyright (c) 2019 www.open3d.org
//
// Permission is hereby granted, free of charge, to any person obtaining a copy
// of this software and associated documentation files (the "Software"), to deal
// in the Software without restriction, including without limitation the rights
// to use, copy, modify, merge, publish, distribute, sublicense, and/or sell
// copies of the Software, and to permit persons to whom the Software is
// furnished to do so, subject to the following conditions:
//
// The above copyright notice and this permission notice shall be included in
// all copies or substantial portions of the Software.
//
// THE SOFTWARE IS PROVIDED "AS IS", WITHOUT WARRANTY OF ANY KIND, EXPRESS OR
// IMPLIED, INCLUDING BUT NOT LIMITED TO THE WARRANTIES OF MERCHANTABILITY,
// FITNESS FOR A PARTICULAR PURPOSE AND NONINFRINGEMENT. IN NO EVENT SHALL THE
// AUTHORS OR COPYRIGHT HOLDERS BE LIABLE FOR ANY CLAIM, DAMAGES OR OTHER
// LIABILITY, WHETHER IN AN ACTION OF CONTRACT, TORT OR OTHERWISE, ARISING
// FROM, OUT OF OR IN CONNECTION WITH THE SOFTWARE OR THE USE OR OTHER DEALINGS
// IN THE SOFTWARE.
// ----------------------------------------------------------------------------

#include "FilamentScene.h"

#include "FilamentGeometryBuffersBuilder.h"
#include "FilamentResourceManager.h"
#include "FilamentView.h"
#include "Open3D/Geometry/Geometry3D.h"

#include <filament/Engine.h>
#include <filament/LightManager.h>
#include <filament/RenderableManager.h>
#include <filament/Scene.h>
#include <filament/TransformManager.h>
#include <filament/View.h>

namespace open3d {
namespace visualization {

FilamentScene::FilamentScene(filament::Engine& aEngine,
                             FilamentResourceManager& aResourceManager)
    : engine_(aEngine), resourceManager_(aResourceManager) {
    scene_ = engine_.createScene();
}

FilamentScene::~FilamentScene() {
    for (const auto& pair : entities_) {
        const auto& allocatedEntity = pair.second;

        if (allocatedEntity.ib) {
            resourceManager_.Destroy(allocatedEntity.ib);
        }
        if (allocatedEntity.vb) {
            resourceManager_.Destroy(allocatedEntity.vb);
        }

        engine_.destroy(allocatedEntity.self);
    }

    views_.clear();

    engine_.destroy(scene_);
}

ViewHandle FilamentScene::AddView(std::int32_t x,
                                  std::int32_t y,
                                  std::uint32_t w,
                                  std::uint32_t h) {
    auto handle = ViewHandle::Next();
    auto view = std::make_unique<FilamentView>(engine_, *scene_);

    view->SetViewport(x, y, w, h);
    if (!views_.empty()) {
        view->SetDiscardBuffers(View::TargetBuffers::DepthAndStencil);
    }

    ViewContainer c;
    c.view = std::move(view);
    views_.emplace(handle, std::move(c));

    return handle;
}

View* FilamentScene::GetView(const ViewHandle& viewId) const {
    auto found = views_.find(viewId);
    if (found != views_.end()) {
        return found->second.view.get();
    }

    return nullptr;
}

void FilamentScene::SetViewActive(const ViewHandle& viewId, bool isActive) {
    auto found = views_.find(viewId);
    if (found != views_.end()) {
        found->second.isActive = isActive;
    }
}

void FilamentScene::RemoveView(const ViewHandle& viewId) {
    views_.erase(viewId);
}

GeometryHandle FilamentScene::AddGeometry(
        const geometry::Geometry3D& geometry,
        const MaterialInstanceHandle& materialId) {
    using namespace geometry;
    using namespace filament;

    AllocatedEntity entityEntry;

    auto geometryBuffersBuilder = GeometryBuffersBuilder::GetBuilder(geometry);
    if (!geometryBuffersBuilder) {
        // FIXME: Log unsupported geometry
        return {};
    }

    entityEntry.vb = geometryBuffersBuilder->ConstructVertexBuffer();
    entityEntry.ib = geometryBuffersBuilder->ConstructIndexBuffer();

<<<<<<< HEAD
    Box aabb = geometryBuffersBuilder->ComputeAABB();
=======
    // Converting normals to Filament type - quaternions
    const size_t tangentsBytesCount = nVertices * 4 * sizeof(float);
    auto* float4VTangents = (math::quatf*)malloc(tangentsBytesCount);
    auto orientation = filament::geometry::SurfaceOrientation::Builder()
                               .vertexCount(nVertices)
                               .normals((math::float3*)normals.data())
                               .build();
    orientation.getQuats(float4VTangents, nVertices);

    // Moving allocated tangents to VertexBuffer
    // they will be freed later with freeBufferDescriptor
    VertexBuffer::BufferDescriptor tangentsDescriptor(float4VTangents,
                                                      tangentsBytesCount);
    tangentsDescriptor.setCallback(freeBufferDescriptor);
    vbuf->setBufferAt(engine_, 1, std::move(tangentsDescriptor));

    auto indexStride = sizeof(triangleMesh.triangles_[0][0]);
    auto ibHandle = resourceManager_.CreateIndexBuffer(
            triangleMesh.triangles_.size() * 3, indexStride);
    entityEntry.ib = ibHandle;

    auto ibuf = resourceManager_.GetIndexBuffer(ibHandle).lock();

    // Copying indices data
    const size_t indicesCount =
            triangleMesh.triangles_.size() * 3 * indexStride;
    auto* uint3Indices = (Eigen::Vector3i*)malloc(indicesCount);
    for (size_t i = 0; i < triangleMesh.triangles_.size(); ++i) {
        uint3Indices[i] = triangleMesh.triangles_[i];
    }
>>>>>>> f9938a3a

    auto vbuf = resourceManager_.GetVertexBuffer(entityEntry.vb).lock();
    auto ibuf = resourceManager_.GetIndexBuffer(entityEntry.ib).lock();

    entityEntry.self = utils::EntityManager::get().create();
    RenderableManager::Builder builder(1);
    builder.boundingBox(aabb)
            .geometry(0, geometryBuffersBuilder->GetPrimitiveType(), vbuf.get(),
                      ibuf.get())
            .culling(false);

    auto wMatInstance = resourceManager_.GetMaterialInstance(materialId);
    if (!wMatInstance.expired()) {
        builder.material(0, wMatInstance.lock().get());
    }

    auto result = builder.build(engine_, entityEntry.self);

    GeometryHandle handle;
    if (result == RenderableManager::Builder::Success) {
        handle = GeometryHandle::Next();
        entities_[handle] = entityEntry;
        scene_->addEntity(entityEntry.self);
    }

    return handle;
}

void FilamentScene::AssignMaterial(const GeometryHandle& geometryId,
                                   const MaterialInstanceHandle& materialId) {
    auto wMaterialInstance = resourceManager_.GetMaterialInstance(materialId);
    auto found = entities_.find(geometryId);
    if (found != entities_.end() && false == wMaterialInstance.expired()) {
        auto& renderableManger = engine_.getRenderableManager();
        filament::RenderableManager::Instance inst =
                renderableManger.getInstance(found->second.self);
        renderableManger.setMaterialInstanceAt(inst, 0,
                                               wMaterialInstance.lock().get());
    }
    // TODO: Log if failed
}

void FilamentScene::RemoveGeometry(const GeometryHandle& geometryId) {
    RemoveEntity(geometryId);
}

LightHandle FilamentScene::AddLight(const LightDescription& descr) {
    filament::LightManager::Type lightType =
            filament::LightManager::Type::POINT;
    if (descr.customAttributes["custom_type"].isString()) {
        auto customType = descr.customAttributes["custom_type"];
        if (customType == "SUN") {
            lightType = filament::LightManager::Type::SUN;
        }
    } else {
        switch (descr.type) {
            case LightDescription::POINT:
                lightType = filament::LightManager::Type::POINT;
                break;
            case LightDescription::SPOT:
                lightType = filament::LightManager::Type::SPOT;
                break;
            case LightDescription::DIRECTIONAL:
                lightType = filament::LightManager::Type::DIRECTIONAL;
                break;
        }
    }

    auto light = utils::EntityManager::get().create();
    auto result =
            filament::LightManager::Builder(lightType)
                    .direction({descr.direction.x(), descr.direction.y(),
                                descr.direction.z()})
                    .intensity(descr.intensity)
                    .falloff(descr.falloff)
                    .castShadows(descr.castShadows)
                    .color({descr.color.x(), descr.color.y(), descr.color.z()})
                    .spotLightCone(descr.lightConeInner, descr.lightConeOuter)
                    .build(engine_, light);

    LightHandle handle;
    if (result == filament::LightManager::Builder::Success) {
        handle = LightHandle::Next();
        entities_[handle] = {light};
        scene_->addEntity(light);
    }

    return handle;
}

void FilamentScene::RemoveLight(const LightHandle& id) { RemoveEntity(id); }

void FilamentScene::SetEntityTransform(const REHandle_abstract& entityId, const Transform& transform) {
    auto iTransform = GetEntityTransformInstance(entityId);
    if (iTransform.isValid()) {
        using namespace filament::math;

        // Filament matrices is column major and Eigen's - row major
        auto eMatrix = transform.matrix();
        mat4f fTransform(mat4f::row_major_init{
                eMatrix(0, 0), eMatrix(0, 1), eMatrix(0, 2), eMatrix(0, 3),
                eMatrix(1, 0), eMatrix(1, 1), eMatrix(1, 2), eMatrix(1, 3),
                eMatrix(2, 0), eMatrix(2, 1), eMatrix(2, 2), eMatrix(2, 3),
                eMatrix(3, 0), eMatrix(3, 1), eMatrix(3, 2), eMatrix(3, 3)});

        auto& transformMgr = engine_.getTransformManager();
        transformMgr.setTransform(iTransform, fTransform);
    }
}

FilamentScene::Transform FilamentScene::GetEntityTransform(const REHandle_abstract& entityId) {
    auto iTransform = GetEntityTransformInstance(entityId);

    Transform eTransform;
    if (iTransform.isValid()) {
        auto& transformMgr = engine_.getTransformManager();
        auto fTransform = transformMgr.getTransform(iTransform);

        Transform::MatrixType matrix;

        matrix << fTransform(0,0), fTransform(0,1), fTransform(0,2), fTransform(0,3),
                fTransform(1,0), fTransform(1,1), fTransform(1,2), fTransform(1,3),
                fTransform(2,0), fTransform(2,1), fTransform(2,2), fTransform(2,3),
                fTransform(3,0), fTransform(3,1), fTransform(3,2), fTransform(3,3);

        eTransform = matrix;
    }

    return eTransform;
}

std::pair<Eigen::Vector3f, Eigen::Vector3f> FilamentScene::GetEntityBoundingBox(const REHandle_abstract& entityId)
{
    std::pair<Eigen::Vector3f, Eigen::Vector3f> result;

    auto found = entities_.find(entityId);
    if (found != entities_.end()) {
        auto& renderableManager = engine_.getRenderableManager();
        auto inst = renderableManager.getInstance(found->second.self);
        auto box = renderableManager.getAxisAlignedBoundingBox(inst);

        result.first = {box.center.x, box.center.y, box.center.z};
        result.second = {box.halfExtent.x, box.halfExtent.y, box.halfExtent.z};
    }

    return result;
}

std::pair<Eigen::Vector3f, float> FilamentScene::GetEntityBoundingSphere(const REHandle_abstract& entityId) {
    std::pair<Eigen::Vector3f, float> result;

    auto found = entities_.find(entityId);
    if (found != entities_.end()) {
        auto& renderableManager = engine_.getRenderableManager();
        auto inst = renderableManager.getInstance(found->second.self);
        auto sphere = renderableManager.getAxisAlignedBoundingBox(inst)
                              .getBoundingSphere();

        result.first = {sphere.x, sphere.y, sphere.z};
        result.second = sphere.w;
    }

    return result;
}

void FilamentScene::Draw(filament::Renderer& renderer) {
    for (const auto& pair : views_) {
        auto& container = pair.second;
        if (container.isActive) {
            renderer.render(container.view->GetNativeView());
        }
    }
}

utils::EntityInstance<filament::TransformManager> FilamentScene::GetEntityTransformInstance(const REHandle_abstract& id) {
    auto found = entities_.find(id);

    filament::TransformManager::Instance iTransform;
    if (found != entities_.end()) {
        auto& transformMgr = engine_.getTransformManager();
        iTransform = transformMgr.getInstance(found->second.parent);
        if (!iTransform.isValid()) {
            using namespace filament::math;
            // Forcing user to manipulate transform located in center of entity
            auto parent = utils::EntityManager::get().create();
            found->second.parent = parent;

            transformMgr.create(found->second.parent);
            transformMgr.create(found->second.self);

            iTransform = transformMgr.getInstance(found->second.self);
            iTransform = transformMgr.getInstance(found->second.parent);

            auto center = GetEntityBoundingSphere(id).first;
            transformMgr.create(found->second.self, iTransform, mat4f::translation(float3 {-center.x(),-center.y(),-center.z()}));
        }
    }

    return iTransform;
}

void FilamentScene::RemoveEntity(REHandle_abstract id) {
    auto found = entities_.find(id);
    if (found != entities_.end()) {
        const auto& data = found->second;
        scene_->remove(data.self);

        if (data.vb) {
            resourceManager_.Destroy(data.vb);
        }
        if (data.ib) {
            resourceManager_.Destroy(data.ib);
        }
        engine_.destroy(data.self);
        engine_.destroy(data.parent);

        entities_.erase(found);
    }
}

}  // namespace visualization
}  // namespace open3d<|MERGE_RESOLUTION|>--- conflicted
+++ resolved
@@ -122,40 +122,7 @@
     entityEntry.vb = geometryBuffersBuilder->ConstructVertexBuffer();
     entityEntry.ib = geometryBuffersBuilder->ConstructIndexBuffer();
 
-<<<<<<< HEAD
     Box aabb = geometryBuffersBuilder->ComputeAABB();
-=======
-    // Converting normals to Filament type - quaternions
-    const size_t tangentsBytesCount = nVertices * 4 * sizeof(float);
-    auto* float4VTangents = (math::quatf*)malloc(tangentsBytesCount);
-    auto orientation = filament::geometry::SurfaceOrientation::Builder()
-                               .vertexCount(nVertices)
-                               .normals((math::float3*)normals.data())
-                               .build();
-    orientation.getQuats(float4VTangents, nVertices);
-
-    // Moving allocated tangents to VertexBuffer
-    // they will be freed later with freeBufferDescriptor
-    VertexBuffer::BufferDescriptor tangentsDescriptor(float4VTangents,
-                                                      tangentsBytesCount);
-    tangentsDescriptor.setCallback(freeBufferDescriptor);
-    vbuf->setBufferAt(engine_, 1, std::move(tangentsDescriptor));
-
-    auto indexStride = sizeof(triangleMesh.triangles_[0][0]);
-    auto ibHandle = resourceManager_.CreateIndexBuffer(
-            triangleMesh.triangles_.size() * 3, indexStride);
-    entityEntry.ib = ibHandle;
-
-    auto ibuf = resourceManager_.GetIndexBuffer(ibHandle).lock();
-
-    // Copying indices data
-    const size_t indicesCount =
-            triangleMesh.triangles_.size() * 3 * indexStride;
-    auto* uint3Indices = (Eigen::Vector3i*)malloc(indicesCount);
-    for (size_t i = 0; i < triangleMesh.triangles_.size(); ++i) {
-        uint3Indices[i] = triangleMesh.triangles_[i];
-    }
->>>>>>> f9938a3a
 
     auto vbuf = resourceManager_.GetVertexBuffer(entityEntry.vb).lock();
     auto ibuf = resourceManager_.GetIndexBuffer(entityEntry.ib).lock();
