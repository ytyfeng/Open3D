--- conflicted
+++ resolved
@@ -21,20 +21,12 @@
 EXAMPLE_CPP(FileSystem                ${CMAKE_PROJECT_NAME})
 EXAMPLE_CPP(Flann                     ${CMAKE_PROJECT_NAME})
 if (ENABLE_GUI)
-<<<<<<< HEAD
     EXAMPLE_CPP(FilamentDemo          ${CMAKE_PROJECT_NAME})
     EXAMPLE_CPP(GuiDemo               ${CMAKE_PROJECT_NAME})
-
-    # Compile .mat files and copy to resources directory in output directory
-    if (IOS OR ANDROID)
-        set(GUIDEMO_MATC_ARGS --platform mobile)
-=======
-    EXAMPLE_CPP(GuiDemo                   ${CMAKE_PROJECT_NAME})
     set(GUIDEMO_RSRC_DIR ${CMAKE_RUNTIME_OUTPUT_DIRECTORY}/examples/resources)
     if (WIN32)
         add_custom_target(GuiDemoResources
                           ${CMAKE_COMMAND} -E copy_directory ${CMAKE_RUNTIME_OUTPUT_DIRECTORY}/resources ${GUIDEMO_RSRC_DIR})
->>>>>>> d5674d8c
     else ()
         add_custom_target(GuiDemoResources
                           rm -f ${GUIDEMO_RSRC_DIR}
