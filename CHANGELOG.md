--- conflicted
+++ resolved
@@ -1,14 +1,9 @@
 ## Master
 
-<<<<<<< HEAD
-* Added CMake variables CUDA_ARCH and CUDA_ARCH_USER for selecting GPU  
-  architectures
-=======
 * Fix for appveyor to build all branches
 * Updated travis.yml to support Ubuntu 18.04, gcc-7, and clang-7.0
 * Contributors guidelines updated
 * Avoid cstdlib random generators in ransac registration, use C++11 random instead.
->>>>>>> 61e1af27
 
 ## 0.9.0
 
